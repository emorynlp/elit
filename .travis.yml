language: python
cache: pip
python:
  - '3.7'
install:
  - pip install .
#deploy:
#  provider: pypi
#  distributions: sdist bdist_wheel
#  user: emorynlp
#  password:
#    secure: ZOrLRWHaKNpYzfIeV+UQTuwiP4hI3uw8XTG5iLegVuY/BP5saxYIFr6kVH13bVWlLCkvEDwDBxLb831SNmg8LtxUcJNIspJ3NdbrziYJ2FkKjZupjN1NPxpAtBZXI8i4xmAF1tocnzKAw2KtOY6+dgci5ZOJV3JwjbJQcygv1aR4erSGtgpqSXtySdVFkWMIRl5Tq1PaD74M3kSNd0DsH2wGaazYNYRknUUQw/ZxyExCjvgA+i3f3ydORYVYO5xOsGlYr/qxts7FqZqsngGSLVApV47vGYcQadzrOOIWG4cbysWVZsutnEmxQdUSa+W3i70GIQgc04O7qIH2jepfwoqft4CvlLb+Zl1tCiVXGUaHotMBwKgRgxF3uA91cwAAN07ImGX0bdxQ2WlBdze37HTaj2ReFVSFFebyeA11y3Zc4+DBVf7y4X4CXys5qb/L1a/QWsa6Zbg1djPGxy8Z2rgoacGqCIL/mKx2HaVJcIxEuAMkNghI2Q4kQOGt9uYcLyvhgEk7nU9nK19DiEvewhRyPhL6E0fCpqNF0FV5aJuEGX22/V0D5bMO74FaVks/QV4J4vuztBhn2tnqnDL6dLFFBDVgn2kyXTlep5dlXGPOMKco/dRaY+VJjP7AgPreThmlKeRK74yH7WBi2fEoNgVO3vGXVi4JTgRmIjyq5rU=
#  on:
#    python: 3.7
#    branch: main
env:
<<<<<<< HEAD
  - ELIT_VERBOSE=0
=======
  global:
    - ELIT_VERBOSE=0
>>>>>>> 99485553
script:
  # - python tests/test_joint_model.py
  - python tests/test_service_coref_doc.py
  - python tests/test_service_coref_online.py
notifications:
  email: false<|MERGE_RESOLUTION|>--- conflicted
+++ resolved
@@ -14,12 +14,8 @@
 #    python: 3.7
 #    branch: main
 env:
-<<<<<<< HEAD
-  - ELIT_VERBOSE=0
-=======
   global:
     - ELIT_VERBOSE=0
->>>>>>> 99485553
 script:
   # - python tests/test_joint_model.py
   - python tests/test_service_coref_doc.py
