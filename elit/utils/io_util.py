--- conflicted
+++ resolved
@@ -195,12 +195,8 @@
 
 def download(url, save_path=None, save_dir=elit_home(), prefix=ELIT_URL, append_location=True, verbose=None):
     if verbose is None:
-<<<<<<< HEAD
-        verbose = verbose.lower() in '1', 'true', 'yes'
-=======
         verbose = os.environ.get('ELIT_VERBOSE', '1')
         verbose = verbose.lower() in ('1', 'true', 'yes')
->>>>>>> 99485553
     if not save_path:
         save_path = path_from_url(url, save_dir, prefix, append_location)
     if os.path.isfile(save_path):
@@ -232,19 +228,11 @@
                 eta = duration / ratio * (1 - ratio)
                 speed = human_bytes(speed)
                 progress_size = human_bytes(progress_size)
-<<<<<<< HEAD
-                # if verbose:
-                    # sys.stderr.write("\r%.2f%%, %s/%s, %s/s, ETA %s      " %
-                    #                  (percent, progress_size, human_bytes(total_size), speed,
-                    #                   time_util.report_time_delta(eta)))
-                    # sys.stderr.flush()
-=======
                 if verbose:
                     sys.stderr.write("\r%.2f%%, %s/%s, %s/s, ETA %s      " %
                                      (percent, progress_size, human_bytes(total_size), speed,
                                       time_util.report_time_delta(eta)))
                     sys.stderr.flush()
->>>>>>> 99485553
 
             import socket
             socket.setdefaulttimeout(10)
